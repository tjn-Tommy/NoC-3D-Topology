--- conflicted
+++ resolved
@@ -124,7 +124,6 @@
     'Split',
     'SQL',
     'Thread',
-<<<<<<< HEAD
     'Fetch',
     'Decode',
     'Rename',
@@ -140,10 +139,8 @@
     'DynInst',
     'FullCPU',
     'CommitRate',
-    'OoOCPU'
-=======
+    'OoOCPU',
     'HWPrefetch'
->>>>>>> 9f2568f9
     ]
 
 #
