--- conflicted
+++ resolved
@@ -50,11 +50,7 @@
 
 # Benchmark options
 parser.add_option("-c", "--cmd",
-<<<<<<< HEAD
                   default=os.path.join(m5_root, "tests/test-progs/hello/bin/alpha/linux/hello"),
-=======
-                  default="../tests/test-progs/hello/bin/alpha/linux/hello",
->>>>>>> bfd5eb2b
                   help="The binary to run in syscall emulation mode.")
 parser.add_option("-o", "--options", default="",
                   help="The options to pass to the binary, use \" \" around the entire\
@@ -101,57 +97,8 @@
     CPUClass = TimingSimpleCPU
     test_mem_mode = 'timing'
 elif options.detailed:
-<<<<<<< HEAD
     CPUClass = DerivO3CPU
     test_mem_mode = 'timing'
-=======
-    cpu = DerivO3CPU()
-else:
-    cpu = AtomicSimpleCPU()
-
-cpu.workload = process
-cpu.cpu_id = 0
-
-system = System(cpu = cpu,
-                physmem = PhysicalMemory(range=AddrRange("512MB")),
-                membus = Bus())
-system.physmem.port = system.membus.port
-system.cpu.connectMemPorts(system.membus)
-system.cpu.clock = '2GHz'
-if options.caches and not options.standard_switch:
-    system.cpu.addPrivateSplitL1Caches(MyCache(size = '32kB'),
-                                       MyCache(size = '64kB'))
-
-root = Root(system = system)
-
-if options.timing or options.detailed:
-    root.system.mem_mode = 'timing'
-
-if options.standard_switch:
-    switch_cpu = TimingSimpleCPU(defer_registration=True, cpu_id=1)
-    switch_cpu1 = DerivO3CPU(defer_registration=True, cpu_id=2)
-    switch_cpu.system =  system
-    switch_cpu1.system =  system
-    switch_cpu.clock = cpu.clock
-    switch_cpu1.clock = cpu.clock
-    if options.caches:
-        switch_cpu.addPrivateSplitL1Caches(MyCache(size = '32kB'),
-                                           MyCache(size = '64kB'))
-
-    switch_cpu.workload = process
-    switch_cpu1.workload = process
-    switch_cpu.connectMemPorts(system.membus)
-    root.switch_cpu = switch_cpu
-    root.switch_cpu1 = switch_cpu1
-    switch_cpu_list = [(system.cpu, switch_cpu)]
-    switch_cpu_list1 = [(switch_cpu, switch_cpu1)]
-
-# instantiate configuration
-m5.instantiate(root)
-
-if options.checkpoint_dir:
-    cptdir = options.checkpoint_dir
->>>>>>> bfd5eb2b
 else:
     CPUClass = AtomicSimpleCPU
     test_mem_mode = 'atomic'
@@ -171,7 +118,6 @@
         system.cpu[i].addPrivateSplitL1Caches(L1Cache(size = '32kB'),
                                               L1Cache(size = '64kB'))
     system.cpu[i].connectMemPorts(system.membus)
-    system.cpu[i].mem = system.physmem
     system.cpu[i].workload = process
 
 root = Root(system = system)
