/*
 * Copyright (c) 2003-2005 The Regents of The University of Michigan
 * All rights reserved.
 *
 * Redistribution and use in source and binary forms, with or without
 * modification, are permitted provided that the following conditions are
 * met: redistributions of source code must retain the above copyright
 * notice, this list of conditions and the following disclaimer;
 * redistributions in binary form must reproduce the above copyright
 * notice, this list of conditions and the following disclaimer in the
 * documentation and/or other materials provided with the distribution;
 * neither the name of the copyright holders nor the names of its
 * contributors may be used to endorse or promote products derived from
 * this software without specific prior written permission.
 *
 * THIS SOFTWARE IS PROVIDED BY THE COPYRIGHT HOLDERS AND CONTRIBUTORS
 * "AS IS" AND ANY EXPRESS OR IMPLIED WARRANTIES, INCLUDING, BUT NOT
 * LIMITED TO, THE IMPLIED WARRANTIES OF MERCHANTABILITY AND FITNESS FOR
 * A PARTICULAR PURPOSE ARE DISCLAIMED. IN NO EVENT SHALL THE COPYRIGHT
 * OWNER OR CONTRIBUTORS BE LIABLE FOR ANY DIRECT, INDIRECT, INCIDENTAL,
 * SPECIAL, EXEMPLARY, OR CONSEQUENTIAL DAMAGES (INCLUDING, BUT NOT
 * LIMITED TO, PROCUREMENT OF SUBSTITUTE GOODS OR SERVICES; LOSS OF USE,
 * DATA, OR PROFITS; OR BUSINESS INTERRUPTION) HOWEVER CAUSED AND ON ANY
 * THEORY OF LIABILITY, WHETHER IN CONTRACT, STRICT LIABILITY, OR TORT
 * (INCLUDING NEGLIGENCE OR OTHERWISE) ARISING IN ANY WAY OUT OF THE USE
 * OF THIS SOFTWARE, EVEN IF ADVISED OF THE POSSIBILITY OF SUCH DAMAGE.
 */

#include "arch/alpha/faults.hh"
#include "cpu/exec_context.hh"
#include "cpu/base.hh"
#include "base/trace.hh"

namespace AlphaISA
{

FaultName MachineCheckFault::_name = "mchk";
FaultVect MachineCheckFault::_vect = 0x0401;
FaultStat MachineCheckFault::_count;

FaultName AlignmentFault::_name = "unalign";
FaultVect AlignmentFault::_vect = 0x0301;
FaultStat AlignmentFault::_count;

FaultName ResetFault::_name = "reset";
FaultVect ResetFault::_vect = 0x0001;
FaultStat ResetFault::_count;

FaultName ArithmeticFault::_name = "arith";
FaultVect ArithmeticFault::_vect = 0x0501;
FaultStat ArithmeticFault::_count;

FaultName InterruptFault::_name = "interrupt";
FaultVect InterruptFault::_vect = 0x0101;
FaultStat InterruptFault::_count;

FaultName NDtbMissFault::_name = "dtb_miss_single";
FaultVect NDtbMissFault::_vect = 0x0201;
FaultStat NDtbMissFault::_count;

FaultName PDtbMissFault::_name = "dtb_miss_double";
FaultVect PDtbMissFault::_vect = 0x0281;
FaultStat PDtbMissFault::_count;

FaultName DtbPageFault::_name = "dfault";
FaultVect DtbPageFault::_vect = 0x0381;
FaultStat DtbPageFault::_count;

FaultName DtbAcvFault::_name = "dfault";
FaultVect DtbAcvFault::_vect = 0x0381;
FaultStat DtbAcvFault::_count;

FaultName ItbMissFault::_name = "itbmiss";
FaultVect ItbMissFault::_vect = 0x0181;
FaultStat ItbMissFault::_count;

FaultName ItbPageFault::_name = "itbmiss";
FaultVect ItbPageFault::_vect = 0x0181;
FaultStat ItbPageFault::_count;

FaultName ItbAcvFault::_name = "iaccvio";
FaultVect ItbAcvFault::_vect = 0x0081;
FaultStat ItbAcvFault::_count;

FaultName UnimplementedOpcodeFault::_name = "opdec";
FaultVect UnimplementedOpcodeFault::_vect = 0x0481;
FaultStat UnimplementedOpcodeFault::_count;

FaultName FloatEnableFault::_name = "fen";
FaultVect FloatEnableFault::_vect = 0x0581;
FaultStat FloatEnableFault::_count;

FaultName PalFault::_name = "pal";
FaultVect PalFault::_vect = 0x2001;
FaultStat PalFault::_count;

FaultName IntegerOverflowFault::_name = "intover";
FaultVect IntegerOverflowFault::_vect = 0x0501;
FaultStat IntegerOverflowFault::_count;

#if FULL_SYSTEM

void AlphaFault::invoke(ExecContext * xc)
{
<<<<<<< HEAD
    DPRINTF(Fault, "Fault %s at PC: %#x\n", name(), xc->readPC());
    xc->getCpuPtr()->recordEvent(csprintf("Fault %s", name()));

    assert(!xc->misspeculating());
    xc->getCpuPtr()->kernelStats->fault(this);
=======
    FaultBase::invoke(xc);
    countStat()++;
>>>>>>> ab67095b

    // exception restart address
    if (setRestartAddress() || !xc->inPalMode())
        xc->setMiscReg(AlphaISA::IPR_EXC_ADDR, xc->readPC());

    if (skipFaultingInstruction()) {
        // traps...  skip faulting instruction.
        xc->setMiscReg(AlphaISA::IPR_EXC_ADDR,
                   xc->readMiscReg(AlphaISA::IPR_EXC_ADDR) + 4);
    }

    xc->setPC(xc->readMiscReg(AlphaISA::IPR_PAL_BASE) + vect());
    xc->setNextPC(xc->readPC() + sizeof(MachInst));
}

void ArithmeticFault::invoke(ExecContext * xc)
{
<<<<<<< HEAD
    DPRINTF(Fault, "Fault %s at PC: %#x\n", name(), xc->readPC());
    xc->getCpuPtr()->recordEvent(csprintf("Fault %s", name()));

    assert(!xc->misspeculating());
    xc->getCpuPtr()->kernelStats->fault(this);

=======
    FaultBase::invoke(xc);
>>>>>>> ab67095b
    panic("Arithmetic traps are unimplemented!");
}

#endif

} // namespace AlphaISA
<|MERGE_RESOLUTION|>--- conflicted
+++ resolved
@@ -102,16 +102,8 @@
 
 void AlphaFault::invoke(ExecContext * xc)
 {
-<<<<<<< HEAD
-    DPRINTF(Fault, "Fault %s at PC: %#x\n", name(), xc->readPC());
-    xc->getCpuPtr()->recordEvent(csprintf("Fault %s", name()));
-
-    assert(!xc->misspeculating());
-    xc->getCpuPtr()->kernelStats->fault(this);
-=======
     FaultBase::invoke(xc);
     countStat()++;
->>>>>>> ab67095b
 
     // exception restart address
     if (setRestartAddress() || !xc->inPalMode())
@@ -129,16 +121,7 @@
 
 void ArithmeticFault::invoke(ExecContext * xc)
 {
-<<<<<<< HEAD
-    DPRINTF(Fault, "Fault %s at PC: %#x\n", name(), xc->readPC());
-    xc->getCpuPtr()->recordEvent(csprintf("Fault %s", name()));
-
-    assert(!xc->misspeculating());
-    xc->getCpuPtr()->kernelStats->fault(this);
-
-=======
     FaultBase::invoke(xc);
->>>>>>> ab67095b
     panic("Arithmetic traps are unimplemented!");
 }
 
