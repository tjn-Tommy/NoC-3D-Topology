--- conflicted
+++ resolved
@@ -34,39 +34,21 @@
 
 class AlphaFault : public Fault
 {
-<<<<<<< HEAD
-  protected:
-    typedef TheISA::Addr Addr;
-  public:
-    AlphaFault(char * newName, int newId, Addr newVect) :
-        Fault(newName, newId), vect(newVect)
-    {;}
-    Addr vect;
-=======
   public:
     AlphaFault(char * newName, int newId, Addr newVect)
         : Fault(newName, newId), vect(newVect)
     {;}
 
     TheISA::Addr vect;
->>>>>>> 14f2cdb1
 };
 
 extern class ResetFaultType : public AlphaFault
 {
-<<<<<<< HEAD
-public:
-        ResetFaultType(char * newName, int newId, Addr newVect) :
-            AlphaFault(newName, newId, newVect)
-        {;}
-} * ResetFault;
-=======
   public:
     ResetFaultType(char * newName, int newId, Addr newVect)
         : AlphaFault(newName, newId, newVect)
     {;}
 } * const ResetFault;
->>>>>>> 14f2cdb1
 
 extern class ArithmeticFaultType : public AlphaFault
 {
